--- conflicted
+++ resolved
@@ -256,63 +256,17 @@
     for _ in range(epoch):
         model.train()
         for batch in train_dataloader:
-<<<<<<< HEAD
-            tokens, attention_mask, position_ids, labels = [x.to(device) for x in batch]
-            attention_mask = attention_mask[0, :, :, :, :]
-            tokens = tokens.squeeze(1)
-            position_ids = position_ids.squeeze(1)
-
-            output = model(tokens, position_ids, attention_mask[0])
-
-            if torch.distributed.get_rank() == 0:
-                print(output[0])
-                print(output.size())
-
-            output = output[tokens == 7, :].unsqueeze(1)
-            losses = mpu.vocab_parallel_cross_entropy_two(output.contiguous().float(), labels)
-=======
             tokens, labels, masks = [x.to(device) for x in batch]
             tokens, attention_mask, position_ids = get_batch(tokens, args)
             output = model(tokens, position_ids, attention_mask)
             # output = output[tokens == 7, :]
             output = torch.sum(output * masks.unsqueeze(-1), 1) / torch.sum(masks, -1).unsqueeze(-1)
             output = output.unsqueeze(1)
-            losses = mpu.vocab_parallel_cross_entropy(output.contiguous().float(), labels)
->>>>>>> b6a1bca4
+            losses = mpu.vocab_parallel_cross_entropy_two(output.contiguous().float(), labels)
             loss = losses.mean()
             model.backward(loss)
             model.step()
 
-<<<<<<< HEAD
-            if torch.distributed.get_rank() == 0:
-                print(losses.view(-1))
-                print(loss)
-            exit(0)
-
-            # if torch.distributed.get_rank() == 0:
-            #     res = output.squeeze(1).cpu().detach().numpy()[:, 1:3]
-            #     labels = labels.view(-1).cpu().detach().numpy()
-            #     res = [1==y if x[0] > x[1] else 2==y for x, y in zip(res,labels)]
-            #     print("acc", sum(res)/len(res), "loss", loss)
-                
-
-    model.eval()
-    correct = 0
-    total = 0
-    with torch.no_grad():
-        for batch in dev_dataloader:
-            tokens, attention_mask, position_ids, labels = [x.to(device) for x in batch]
-            attention_mask = attention_mask[0, :, :, :, :]
-            tokens = tokens.squeeze(1)
-            position_ids = position_ids.squeeze(1)
-            output = model(tokens, position_ids, attention_mask[0])
-            output = output[tokens == 7, :]
-
-            tensor_list = [torch.zeros_like(output), torch.zeros_like(output)]
-            torch.distributed.all_gather(tensor_list, output, mpu.get_data_parallel_group())
-
-=======
->>>>>>> b6a1bca4
             if torch.distributed.get_rank() == 0:
                 res = output.squeeze(1).cpu().detach().numpy()[:, 1:3]
                 labels = labels.view(-1).cpu().detach().numpy()
